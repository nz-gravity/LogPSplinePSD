--- conflicted
+++ resolved
@@ -71,14 +71,6 @@
     )
 
 
-<<<<<<< HEAD
-def get_posterior_psd(idata: az.InferenceData, thin: int = 1) -> jnp.ndarray:
-    spline_model = get_spline_model(idata)
-    weights = get_weights(idata, thin=thin)
-    splines = np.exp(np.array([spline_model(w) for w in weights], dtype=np.float64))
-    quantiles = np.quantile(splines, [0.05, 0.5, 0.95], axis=0)
-    return quantiles  # shape (3, n_freqs)
-=======
 def get_posterior_ci(idata: az.InferenceData, n_max=500):
     spline_model = get_spline_model(idata)
     total_n = idata["posterior"].sizes["draw"]
@@ -94,5 +86,4 @@
     ci_3 = np.percentile(model, [16, 84], axis=0)
     ci_2 = np.percentile(model, [2.5, 97.5], axis=0)
     ci_1 = np.percentile(model, [0.15, 99.85], axis=0)
-    return np.array([ci_1, ci_2, ci_3])
->>>>>>> 08d8c2f2
+    return np.array([ci_1, ci_2, ci_3])