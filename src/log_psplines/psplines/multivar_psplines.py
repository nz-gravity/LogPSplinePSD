from dataclasses import dataclass, field
from typing import Callable, List, Optional, Sequence, Tuple

import jax
import jax.numpy as jnp
import numpy as np

from ..datatypes import MultivarFFT
from ..logger import logger
from .initialisation import init_basis_and_penalty, init_knots, init_weights
from .psplines import LogPSplines


@dataclass
class MultivariateLogPSplines:
    """
    Multivariate log P-splines using Cholesky parameterization for cross-spectral density matrices.

    Uses Cholesky decomposition: S(f) = T^(-1) D T^(-H) where:
    - D is diagonal matrix with exp(log_delta_sq) elements (one P-spline per channel)
    - T is lower triangular with -theta terms (separate P-splines for real/imaginary parts)

    This enables flexible modeling of both auto-spectra and cross-spectra while
    ensuring positive definiteness of the estimated PSD matrix.

    Parameters
    ----------
    degree : int
        Polynomial degree of B-spline basis functions
    diffMatrixOrder : int
        Order of finite difference penalty matrix
    n_freq : int
        Number of frequency bins
    n_channels : int
        Number of channels in multivariate data
    diagonal_models : List[LogPSplines]
        P-spline models for diagonal PSD components (one per channel)
    offdiag_re_model : LogPSplines, optional
        P-spline model for real parts of off-diagonal terms
    offdiag_im_model : LogPSplines, optional
        P-spline model for imaginary parts of off-diagonal terms
    """

    degree: int
    diffMatrixOrder: int
    n_freq: int
    n_channels: int

    # P-spline components for each Cholesky parameter
    diagonal_models: List[LogPSplines]  # One per channel
    offdiag_re_model: Optional[LogPSplines] = None  # Real off-diagonal terms
    offdiag_im_model: Optional[LogPSplines] = (
        None  # Imaginary off-diagonal terms
    )

    def __post_init__(self):
        """Validate multivariate model parameters."""
        if len(self.diagonal_models) != self.n_channels:
            raise ValueError(
                f"Number of diagonal models ({len(self.diagonal_models)}) "
                f"must match number of channels ({self.n_channels})"
            )

        # For multivariate case (n_channels > 1), we need off-diagonal models
        if self.n_channels > 1:
            if self.offdiag_re_model is None or self.offdiag_im_model is None:
                raise ValueError(
                    "Off-diagonal models required for multivariate case (n_channels > 1)"
                )

    @classmethod
    def from_multivar_fft(
        cls,
        fft_data: MultivarFFT,
        n_knots: int,
        degree: int = 3,
        diffMatrixOrder: int = 2,
        knot_kwargs: dict = {},
    ) -> "MultivariateLogPSplines":
        """
        Factory method to construct multivariate P-spline model from FFT data.

        Parameters
        ----------
        fft_data : MultivarFFT
            Multivariate FFT data with real/imaginary components and design matrices
        n_knots : int
            Number of interior knots for P-spline basis
        degree : int, default=3
            Polynomial degree of B-spline basis
        diffMatrixOrder : int, default=2
            Order of difference penalty matrix
        knot_kwargs : dict, default={}
            Additional arguments for knot placement

        Returns
        -------
        MultivariateLogPSplines
            Fully initialized multivariate model
        """
        n_freq = fft_data.n_freq
        n_channels = fft_data.n_dim

        # Create frequency grid for knot placement (normalized to [0,1])
<<<<<<< HEAD
        freq_min = float(fft_data.freq.min())
        freq_max = float(fft_data.freq.max())
        freq_span = freq_max - freq_min
        if freq_span <= 0 or not np.isfinite(freq_span):
            freq_norm = np.zeros_like(fft_data.freq, dtype=float)
        else:
            freq_norm = (fft_data.freq - freq_min) / freq_span
=======
        freq = np.asarray(fft_data.freq, dtype=np.float64)
        freq_min = freq.min()
        freq_max = freq.max()
        denom = freq_max - freq_min
        if denom <= 0:
            freq_norm = np.zeros_like(freq)
        else:
            freq_norm = (freq - freq_min) / denom
>>>>>>> 86897a19

        # Initialize knots (same for all components for now, linear spacing)
        knot_method = knot_kwargs.get("method", "linear")
        if knot_method == "linear":
            knots = np.linspace(0, 1, n_knots)
        elif knot_method == "log":
            if n_freq < 2:
                knots = np.linspace(0, 1, n_knots)
            else:
                knots_raw = np.geomspace(
                    fft_data.freq[1], fft_data.freq[-1], n_knots
                )
                knots = (knots_raw - knots_raw.min()) / (
                    knots_raw.max() - knots_raw.min()
                )
        else:
            raise ValueError(f"Unknown knot placement method: {knot_method}")

        # Create basis and penalty matrices (same for all components)
        basis, penalty = init_basis_and_penalty(
            knots, degree, n_freq, diffMatrixOrder, grid_points=freq_norm
        )

        use_wishart = fft_data.u_re is not None and fft_data.u_im is not None
        if use_wishart:
            u_re = jnp.asarray(fft_data.u_re)
            u_im = jnp.asarray(fft_data.u_im)
            u_complex = u_re + 1j * u_im
            Y = jnp.einsum("fkc,fkd->fcd", u_complex, jnp.conj(u_complex))
            nu_scale = float(max(int(fft_data.nu), 1))
        else:
            Y = None
            nu_scale = 1.0

        # Create diagonal models (one per channel)
        diagonal_models = []
        for i in range(n_channels):
            if use_wishart:
                empirical_diag_power = jnp.real(Y[:, i, i]) / nu_scale
            else:
                empirical_diag_power = (
                    fft_data.y_re[:, i] ** 2 + fft_data.y_im[:, i] ** 2
                )
            empirical_diag_power = jnp.maximum(
                empirical_diag_power, 1e-12
            )  # Avoid log(0)

            # Create dummy LogPSplines object for init_weights function
            dummy_model = LogPSplines(
                degree=degree,
                diffMatrixOrder=diffMatrixOrder,
                n=n_freq,
                basis=basis,
                penalty_matrix=penalty,
                knots=knots,
                weights=jnp.zeros(basis.shape[1]),
                parametric_model=jnp.ones(n_freq),
            )

            # Initialize weights for this diagonal component
            initial_weights = init_weights(
                jnp.log(empirical_diag_power), dummy_model
            )

            diagonal_model = LogPSplines(
                degree=degree,
                diffMatrixOrder=diffMatrixOrder,
                n=n_freq,
                basis=basis,
                penalty_matrix=penalty,
                knots=knots,
                weights=initial_weights,
                parametric_model=jnp.ones(
                    n_freq
                ),  # No parametric component for now
            )
            diagonal_models.append(diagonal_model)

        # Create off-diagonal models if needed
        offdiag_re_model = None
        offdiag_im_model = None

        if n_channels > 1:
            # Simple empirical cross-spectra initialization for sanity checking
            n_theta = int(
                n_channels * (n_channels - 1) / 2
            )  # Number of off-diagonal parameters
            empirical_csd = jnp.zeros(n_freq)
            theta_idx = 0
            for i in range(1, n_channels):
                for j in range(i):
                    if use_wishart:
                        csd_ij = jnp.abs(Y[:, i, j]) / nu_scale
                    else:
                        csd_ij = (
                            fft_data.y_re[:, i] * fft_data.y_re[:, j]
                            + fft_data.y_im[:, i] * fft_data.y_im[:, j]
                        )
                    empirical_csd = empirical_csd.at[:].add(jnp.abs(csd_ij))
                    theta_idx += 1
            empirical_csd = (
                empirical_csd / n_theta
            )  # Average across theta components

            # Initialize with small values based on empirical estimates
            small_init = jnp.log(jnp.maximum(empirical_csd, 1e-8))

            # Create dummy LogPSplines object for init_weights function
            dummy_model = LogPSplines(
                degree=degree,
                diffMatrixOrder=diffMatrixOrder,
                n=n_freq,
                basis=basis,
                penalty_matrix=penalty,
                knots=knots,
                weights=jnp.zeros(basis.shape[1]),
                parametric_model=jnp.ones(n_freq),
            )
            initial_weights_offdiag = init_weights(small_init, dummy_model)

            offdiag_re_model = LogPSplines(
                degree=degree,
                diffMatrixOrder=diffMatrixOrder,
                n=n_freq,
                basis=basis,
                penalty_matrix=penalty,
                knots=knots,
                weights=initial_weights_offdiag,
                parametric_model=jnp.ones(n_freq),
            )

            offdiag_im_model = LogPSplines(
                degree=degree,
                diffMatrixOrder=diffMatrixOrder,
                n=n_freq,
                basis=basis,
                penalty_matrix=penalty,
                knots=knots,
                weights=initial_weights_offdiag,  # Same initialization for real and imaginary
                parametric_model=jnp.ones(n_freq),
            )

        return cls(
            degree=degree,
            diffMatrixOrder=diffMatrixOrder,
            n_freq=n_freq,
            n_channels=n_channels,
            diagonal_models=diagonal_models,
            offdiag_re_model=offdiag_re_model,
            offdiag_im_model=offdiag_im_model,
        )

    @property
    def n_knots(self) -> int:
        """Number of knots (same for all components)."""
        return len(self.diagonal_models[0].knots)

    @property
    def n_basis(self) -> int:
        """Number of basis functions per component."""
        return self.diagonal_models[0].n_basis

    @property
    def n_theta(self) -> int:
        """Number of off-diagonal parameters."""
        return int(self.n_channels * (self.n_channels - 1) / 2)

    @property
    def total_components(self) -> int:
        """Total number of P-spline components."""
        return self.n_channels + (2 if self.n_theta > 0 else 0)

    def get_all_bases_and_penalties(
        self,
    ) -> Tuple[List[jnp.ndarray], List[jnp.ndarray]]:
        """
        Get basis and penalty matrices for all components (for NumPyro model).

        Returns
        -------
        Tuple[List[jnp.ndarray], List[jnp.ndarray]]
            Lists of basis and penalty matrices for all components
        """
        all_bases = []
        all_penalties = []

        # Add diagonal components
        for model in self.diagonal_models:
            all_bases.append(model.basis)
            all_penalties.append(model.penalty_matrix)

        # Add off-diagonal components if they exist
        if self.offdiag_re_model is not None:
            all_bases.append(self.offdiag_re_model.basis)
            all_penalties.append(self.offdiag_re_model.penalty_matrix)

        if self.offdiag_im_model is not None:
            all_bases.append(self.offdiag_im_model.basis)
            all_penalties.append(self.offdiag_im_model.penalty_matrix)

        return all_bases, all_penalties

    def _psd_chunk_iterator(
        self,
        log_delta_sq_samples: np.ndarray,
        theta_re_samples: Optional[np.ndarray],
        theta_im_samples: Optional[np.ndarray],
        *,
        n_samps: int,
        chunk_size: int,
    ):
        """Yield reconstructed PSD chunks with shape (n_samps, chunk, n, n)."""

        n_freq = log_delta_sq_samples.shape[1]
        n_channels = log_delta_sq_samples.shape[2]
        n_theta = (
            theta_re_samples.shape[2] if theta_re_samples is not None else 0
        )
        tril_row, tril_col = np.tril_indices(n_channels, k=-1)
        n_lower = len(tril_row)

        for start in range(0, n_freq, chunk_size):
            end = min(start + chunk_size, n_freq)

            log_chunk = log_delta_sq_samples[:n_samps, start:end, :]
            theta_re_chunk = (
                theta_re_samples[:n_samps, start:end, :]
                if theta_re_samples is not None
                else None
            )
            theta_im_chunk = (
                theta_im_samples[:n_samps, start:end, :]
                if theta_im_samples is not None
                else None
            )

            chunk_len = end - start
            psd_chunk = np.empty(
                (n_samps, chunk_len, n_channels, n_channels),
                dtype=np.complex64,
            )

            for s in range(n_samps):
                for local_f in range(chunk_len):
                    diag_vals = np.exp(log_chunk[s, local_f]).astype(
                        np.float32
                    )
                    T = np.eye(n_channels, dtype=np.complex64)

                    if n_theta > 0:
                        theta_complex = (
                            theta_re_chunk[s, local_f]
                            + 1j * theta_im_chunk[s, local_f]
                        )
                        n_use = min(theta_complex.shape[0], n_lower)
                        if n_use:
                            T[tril_row[:n_use], tril_col[:n_use]] = (
                                -theta_complex[:n_use]
                            )

                    Tinverse = np.linalg.inv(T)
                    D = np.diag(diag_vals)
                    psd_chunk[s, local_f] = (
                        Tinverse @ D @ Tinverse.conj().T
                    ).astype(np.complex64)

            yield start, end, psd_chunk

    def reconstruct_psd_matrix(
        self,
        log_delta_sq_samples: jnp.ndarray,
        theta_re_samples: jnp.ndarray,
        theta_im_samples: jnp.ndarray,
        n_samples_max: int = 50,
        chunk_size: int = 2048,
    ) -> np.ndarray:
        """
        Reconstruct PSD matrices from Cholesky components using NumPy.

        The computation streams over frequency chunks (default 2048 bins) so the
        peak memory stays modest even for very long spectra. Results are returned
        as a ``complex64`` NumPy array of shape
        ``(n_samps, n_freq, n_channels, n_channels)``.
        """
        log_delta_sq_arr = np.asarray(log_delta_sq_samples)
        theta_re_arr = np.asarray(theta_re_samples)
        theta_im_arr = np.asarray(theta_im_samples)

        if log_delta_sq_arr.ndim == 4:
            log_delta_sq_arr = log_delta_sq_arr[0]
        if theta_re_arr.ndim == 4:
            theta_re_arr = theta_re_arr[0]
        if theta_im_arr.ndim == 4:
            theta_im_arr = theta_im_arr[0]

        n_samples, n_freq, n_channels = log_delta_sq_arr.shape
        n_theta = theta_re_arr.shape[2] if theta_re_arr.ndim > 2 else 0
        n_samps = min(int(n_samples_max), int(n_samples))

        if chunk_size is None or chunk_size <= 0:
            chunk_size = n_freq

        log_delta_sq_arr = log_delta_sq_arr[:n_samps]
        theta_re_arr = theta_re_arr[:n_samps]
        theta_im_arr = theta_im_arr[:n_samps]

        psd = np.empty(
            (n_samps, n_freq, n_channels, n_channels), dtype=np.complex64
        )

        for start, end, psd_chunk in self._psd_chunk_iterator(
            log_delta_sq_arr,
            theta_re_arr if n_theta > 0 else None,
            theta_im_arr if n_theta > 0 else None,
            n_samps=n_samps,
            chunk_size=chunk_size,
        ):
            psd[:, start:end] = psd_chunk

        return psd

    def compute_psd_quantiles(
        self,
        log_delta_sq_samples: jnp.ndarray,
        theta_re_samples: jnp.ndarray,
        theta_im_samples: jnp.ndarray,
        *,
        percentiles: Optional[Sequence[float]] = None,
        n_samples_max: int = 50,
        chunk_size: int = 2048,
        compute_coherence: bool = False,
    ) -> Tuple[np.ndarray, np.ndarray, Optional[np.ndarray]]:
        """
        Compute PSD (and optional coherence) percentiles without storing all draws.

        Returns
        -------
        psd_real_percentiles : np.ndarray
            Percentiles of the real part of the PSD matrix with shape
            ``(n_percentiles, n_freq, n_channels, n_channels)``.
        psd_imag_percentiles : np.ndarray
            Percentiles of the imaginary part of the PSD matrix with matching shape.
        coherence_percentiles : Optional[np.ndarray]
            When ``compute_coherence`` is ``True`` and ``n_channels > 1``, contains
            percentiles of the coherence matrix; otherwise ``None``.
        """

        if percentiles is None:
            percentiles = [5.0, 50.0, 95.0]

        log_delta_sq_arr = np.asarray(log_delta_sq_samples)
        theta_re_arr = np.asarray(theta_re_samples)
        theta_im_arr = np.asarray(theta_im_samples)

        if log_delta_sq_arr.ndim == 4:
            log_delta_sq_arr = log_delta_sq_arr[0]
        if theta_re_arr.ndim == 4:
            theta_re_arr = theta_re_arr[0]
        if theta_im_arr.ndim == 4:
            theta_im_arr = theta_im_arr[0]

        n_samples, n_freq, n_channels = log_delta_sq_arr.shape
        n_theta = theta_re_arr.shape[2] if theta_re_arr.ndim > 2 else 0
        n_samps = min(int(n_samples_max), int(n_samples))

        if chunk_size is None or chunk_size <= 0:
            chunk_size = n_freq

        log_delta_sq_arr = log_delta_sq_arr[:n_samps]
        theta_re_arr = theta_re_arr[:n_samps]
        theta_im_arr = theta_im_arr[:n_samps]

        n_percentiles = len(percentiles)
        psd_percentiles = np.empty(
            (n_percentiles, n_freq, n_channels, n_channels), dtype=np.float32
        )
        psd_imag_percentiles = np.empty_like(psd_percentiles)

        coherence_percentiles = (
            np.empty(
                (n_percentiles, n_freq, n_channels, n_channels),
                dtype=np.float32,
            )
            if compute_coherence and n_channels > 1
            else None
        )

        for start, end, psd_chunk in self._psd_chunk_iterator(
            log_delta_sq_arr,
            theta_re_arr if n_theta > 0 else None,
            theta_im_arr if n_theta > 0 else None,
            n_samps=n_samps,
            chunk_size=chunk_size,
        ):
            psd_real = psd_chunk.real
            psd_imag = psd_chunk.imag

            real_q = np.percentile(psd_real, percentiles, axis=0).astype(
                np.float32
            )
            imag_q = np.percentile(psd_imag, percentiles, axis=0).astype(
                np.float32
            )

            psd_percentiles[:, start:end] = real_q
            psd_imag_percentiles[:, start:end] = imag_q

            if coherence_percentiles is not None:
                diag = np.abs(
                    np.diagonal(psd_chunk, axis1=2, axis2=3)
                )  # (samples, chunk, channels)
                denom = diag[..., :, None] * diag[..., None, :]
                denom = np.where(denom > 0.0, denom, np.nan)
                coh_samples = (np.abs(psd_chunk) ** 2) / denom
                coh_samples = np.nan_to_num(coh_samples, nan=0.0, posinf=0.0)
                coh_q = np.percentile(coh_samples, percentiles, axis=0).astype(
                    np.float32
                )

                # enforce exact ones on diagonal to avoid numerical drift
                for idx in range(n_percentiles):
                    for c in range(n_channels):
                        coh_q[idx, :, c, c] = 1.0

                coherence_percentiles[:, start:end] = coh_q

        return psd_percentiles, psd_imag_percentiles, coherence_percentiles

    def __repr__(self):
        return (
            f"MultivariateLogPSplines(channels={self.n_channels}, "
            f"knots={self.n_knots}, degree={self.degree}, "
            f"penaltyOrder={self.diffMatrixOrder}, n_freq={self.n_freq})"
        )

    def get_psd_matrix_percentiles(
        self, psd_matrix_samples: jnp.ndarray, percentiles=[2.5, 50, 97.5]
    ) -> np.ndarray:
        arr = np.asarray(psd_matrix_samples)
        if arr.ndim == 4 and arr.shape[0] == len(percentiles):
            return arr.astype(np.float32, copy=False)

        if arr.ndim == 3:
            arr = arr[None, ...]
        elif arr.ndim != 4:
            raise ValueError(
                f"Expected 4D array (samples, freqs, n, n), got {arr.shape}"
            )

        psd_matrix_real = _complex_to_real_batch(arr)
        posterior_percentiles = np.percentile(
            psd_matrix_real, percentiles, axis=0
        )
        return posterior_percentiles.astype(np.float32, copy=False)

    def get_psd_matrix_coverage(
        self, psd_matrix_samples: jnp.ndarray, empirical_psd: jnp.ndarray
    ) -> float:
        empirical_psd_real = _complex_to_real_batch(empirical_psd)

        psd_percentiles = self.get_psd_matrix_percentiles(psd_matrix_samples)
        coverage = np.mean(
            (empirical_psd_real >= psd_percentiles[0])
            & (empirical_psd_real <= psd_percentiles[-1])
        )
        return float(coverage)


def _complex_to_real_batch(mats):
    """
    Safe, vectorized transform:
      - Upper triangle (incl diag) -> real part
      - Strict lower triangle      -> imag part
    mats: (..., n, n) complex
    returns float32 with same leading dims
    """
    mats = np.asarray(mats)
    n = mats.shape[-1]
    # boolean masks that broadcast over leading dims
    upper = np.triu(np.ones((n, n), dtype=bool))
    lower = np.tril(np.ones((n, n), dtype=bool), k=-1)

    out = np.where(upper, mats.real, 0.0)
    out = np.where(lower, mats.imag, out)
    return out.astype(np.float32, copy=False)<|MERGE_RESOLUTION|>--- conflicted
+++ resolved
@@ -102,24 +102,20 @@
         n_channels = fft_data.n_dim
 
         # Create frequency grid for knot placement (normalized to [0,1])
-<<<<<<< HEAD
-        freq_min = float(fft_data.freq.min())
-        freq_max = float(fft_data.freq.max())
-        freq_span = freq_max - freq_min
-        if freq_span <= 0 or not np.isfinite(freq_span):
-            freq_norm = np.zeros_like(fft_data.freq, dtype=float)
-        else:
-            freq_norm = (fft_data.freq - freq_min) / freq_span
-=======
         freq = np.asarray(fft_data.freq, dtype=np.float64)
-        freq_min = freq.min()
-        freq_max = freq.max()
-        denom = freq_max - freq_min
-        if denom <= 0:
+        finite_mask = np.isfinite(freq)
+        if not finite_mask.any():
             freq_norm = np.zeros_like(freq)
         else:
-            freq_norm = (freq - freq_min) / denom
->>>>>>> 86897a19
+            freq_finite = freq[finite_mask]
+            freq_min = float(freq_finite.min())
+            freq_max = float(freq_finite.max())
+            denom = freq_max - freq_min
+            if denom <= 0:
+                freq_norm = np.zeros_like(freq)
+            else:
+                freq_norm = (freq - freq_min) / denom
+                freq_norm = np.where(finite_mask, freq_norm, 0.0)
 
         # Initialize knots (same for all components for now, linear spacing)
         knot_method = knot_kwargs.get("method", "linear")
