--- conflicted
+++ resolved
@@ -126,10 +126,7 @@
             ln_parametric=self.log_parametric,
             penalty_matrix=self.penalty_matrix,
             penalty_whiten=self.penalty_whiten,
-<<<<<<< HEAD
-=======
             penalty_unwhiten_T=self.penalty_unwhiten_T,
->>>>>>> 1789cb15
             alpha_phi=self.config.alpha_phi,
             beta_phi=self.config.beta_phi,
             alpha_delta=self.config.alpha_delta,
